from abc import abstractmethod
from typing import Callable, List, Optional, Tuple, Union

import numpy as np
import pandas as pd
from numba import njit, typed
from numba.core import types
from numpy.typing import ArrayLike

"""
_NODE_EMPTY_PTR is used to fill the values of uninitialized/empty/removed nodes
"""
_NODE_EMPTY_PTR = -1

"""
_EDGE_EMPTY_PTR is used to fill the values of uninitialized/empty/removed edges
"""
_EDGE_EMPTY_PTR = -1


@njit(inline='always')
def _remove_edge(
    src_node: int,
    tgt_node: int,
    empty_idx: int,
    edges_buffer: np.ndarray,
    node2edges: np.ndarray,
    edge_size: int,
    ll_edge_pos: int,
) -> int:
    """Generic function to remove directed or undirected nodes.

    An additional removal of the target edges linked list is necessary for
    directed edges.

    Parameters
    ----------
    src_node : int
        Source node buffer index.
    tgt_node : int
        Target node buffer index.
    empty_idx : int
        First index of empty edges linked list.
    edges_buffer : np.ndarray
        Buffer of edges data.
    node2edges : np.ndarray
        Mapping from node indices to edge buffer indices -- head of edges linked list.
    edge_size : int
        Size of the edges on the buffer. It should be inlined when compiled.
    ll_edge_pos : int
        Position (shift) of the edge linked list on the edge buffer. It should
        be inlined when compiled.

    Returns
    -------
    int
        New first index of empty edges linked list.
    """

    idx = node2edges[src_node]
    prev_buffer_idx = _EDGE_EMPTY_PTR

    # safe guard against a corrupted buffer causing an infite loop
    for _ in range(edges_buffer.shape[0] // edge_size):
        if idx == _EDGE_EMPTY_PTR:
            raise ValueError("Could not find/remove edge.")

        buffer_idx = idx * edge_size
        next_edge_idx = edges_buffer[buffer_idx + ll_edge_pos]

        # edge found
        if edges_buffer[buffer_idx + 1] == tgt_node:
            # skipping found edge from linked list
            if prev_buffer_idx == _EDGE_EMPTY_PTR:
                node2edges[src_node] = next_edge_idx
            else:
                edges_buffer[prev_buffer_idx + ll_edge_pos] = next_edge_idx

            # clean up not necessary but good practice
            edges_buffer[buffer_idx : buffer_idx + edge_size] = _EDGE_EMPTY_PTR
            edges_buffer[buffer_idx + ll_edge_pos] = empty_idx

            break

        # moving to next edge
        idx = next_edge_idx
        prev_buffer_idx = buffer_idx
    else:
        raise ValueError(
            "Infinite loop detected at edge removal, edges buffer must be corrupted."
        )

    return idx


@njit(inline='always')
def _iterate_edges(
    edge_ptr_indices: np.ndarray,
    edges_buffer: np.ndarray,
    edge_size: int,
    ll_edge_pos: int,
) -> typed.List:
    """Iterate over the edges linked lists given their starting edges.

    It returns list of multiplicity 2, where each pair is an edge.

    Parameters
    ----------
    edge_ptr_indices : np.ndarray
        Array of starting indices.
    edges_buffer : np.ndarray
        Edges buffer.
    edge_size : int
        Size of the edges on the buffer. It should be inlined when compiled.
    ll_edge_pos : int
        Position (shift) of the edge linked list on the edge buffer. It should
        be inlined when compiled.

    Returns
    -------
    typed.List
        List of lists edges, adjacent nodes are at indices (k, k+1) such that k
        is even.
    """
    edges_list = typed.List()

    for idx in edge_ptr_indices:
        edges = typed.List.empty_list(types.int64)
        edges_list.append(edges)

        while idx != _EDGE_EMPTY_PTR:
            buffer_idx = idx * edge_size
            edges.append(edges_buffer[buffer_idx])  # src
            edges.append(edges_buffer[buffer_idx + 1])  # tgt
            idx = edges_buffer[buffer_idx + ll_edge_pos]

    return edges_list


@njit
def _insert_world2buffer(
    world2buffer: typed.Dict,
    world_idx: np.ndarray,
    buffer_idx: np.ndarray,
) -> None:
    """Inserts pairs of `world_idx` and `buffer_idx` to `world2buffer` mapping."""
    for w, b in zip(world_idx, buffer_idx):
        world2buffer[w] = b


@njit
def _vmap_world2buffer(
    world2buffer: typed.Dict, world_idx: np.ndarray
) -> typed.Dict:
    """Maps world indices to buffer indices."""
    buffer_idx = np.empty(world_idx.shape[0], dtype=types.int64)
    for i in range(world_idx.shape[0]):
        buffer_idx[i] = world2buffer[world_idx[i]]
    return buffer_idx


class BaseGraph:
    """Abstract base graph class.

    Parameters
    ----------
    edges : ArrayLike
        Nx2 array of pair of nodes (edges).
    coords :
        Optional array of spatial coordinates of nodes.
    ndim : int
        Number of spatial dimensions of graph.
    n_nodes : int
        Optional number of nodes to pre-allocate in the graph.
    n_edges : int
        Optional number of edges to pre-allocate in the graph.
    """

    # abstract constants
    _EDGE_DUPLICATION: int = ...
    _EDGE_SIZE: int = ...
    _LL_EDGE_POS: int = ...

    # allocation constants
    _ALLOC_MULTIPLIER = 1.1
    _ALLOC_MIN = 25

    def __init__(
        self,
        edges: ArrayLike = (),
        coords: Optional[Union[pd.DataFrame, ArrayLike]] = None,
        ndim: Optional[int] = None,
        n_nodes: Optional[int] = None,
        n_edges: Optional[int] = None,
    ):
        # validate nodes
        if coords is not None:
            if not isinstance(coords, pd.DataFrame):
                coords = pd.DataFrame(coords)
            if coords.index.dtype != np.int64:
                raise ValueError(
                    f"The index of `coords` (data type: {coords.index.dtype}) must have data type int64."
                )

            # validate nodes: ndim
            if len(coords.index) > 0:
                if ndim is not None:
                    if ndim != len(coords.columns):
                        raise ValueError(
                            f"`ndim` ({ndim}) does not match the number of columns in `coords` ({len(coords.columns)})."
                        )
                else:
                    ndim = len(coords.columns)

            # validate nodes: n_nodes
            if n_nodes is not None:
                if n_nodes < len(coords.index):
                    raise ValueError(
                        f"`n_nodes` ({n_nodes}) must be greater or equal than `coords` length ({len(coords.index)})."
                    )
            else:
                n_nodes = len(coords.index)

        # initialize nodes
        if n_nodes is None:
            n_nodes = self._ALLOC_MIN
        self._init_node_buffers(n_nodes)

        if ndim is not None:
            self._coords = np.empty((n_nodes, ndim), dtype=np.float32)
        else:
            self._coords = None

        if coords is not None:
            assert self._coords is not None
            self.add_nodes(coords.index, coords)

        # validate edges
        edges = np.asarray(edges)
        if len(edges) > 0:
            if edges.ndim != 2:
                raise ValueError(
                    f"`edges` ({edges.ndim} dimensions) must have 2 dimensions."
                )
            if edges.shape[1] != 2:
                raise ValueError(
                    f"`edges` (shape: {edges.shape}) must have shape E x 2."
                )

        # validate edges: n_edges
        if n_edges is not None:
            if n_edges < len(edges):
                raise ValueError(
                    f"`n_edges` ({n_edges}) must be greater or equal than `edges` length ({len(edges)}."
                )
        else:
            n_edges = len(edges)

        # initialize edges
        self._init_edge_buffers(n_edges)
        if len(edges) > 0:
            if coords is None:
                self.add_nodes(np.unique(edges))
            self.add_edges(edges)

    def _init_node_buffers(self, n_nodes: int) -> None:
        self._empty_nodes: List[int] = list(reversed(range(n_nodes)))
        self._node2edges = np.full(
            n_nodes, fill_value=_EDGE_EMPTY_PTR, dtype=int
        )
        self._world2buffer = typed.Dict.empty(types.int64, types.int64)
        self._buffer2world = np.full(
            n_nodes, fill_value=_NODE_EMPTY_PTR, dtype=int
        )

    def _init_edge_buffers(self, n_edges: int) -> None:
        self._empty_edge_idx = 0 if n_edges > 0 else _EDGE_EMPTY_PTR
        self._n_edges = 0
        self._edges_buffer = np.full(
            n_edges * self._EDGE_DUPLICATION * self._EDGE_SIZE,
            fill_value=_EDGE_EMPTY_PTR,
            dtype=int,
        )
        self._edges_buffer[
            self._LL_EDGE_POS : -self._EDGE_SIZE : self._EDGE_SIZE
        ] = np.arange(1, self._EDGE_DUPLICATION * n_edges)

    @property
    def ndim(self) -> int:
        return self._coords.shape[1]

    @property
    def n_nodes(self) -> int:
        """Number of nodes in use."""
        return self.n_allocated_nodes - self.n_empty_nodes

    @property
    def n_allocated_nodes(self) -> int:
        """Number of total allocated nodes."""
        return len(self._buffer2world)

    @property
    def n_empty_nodes(self) -> int:
        """Number of nodes allocated but not used."""
        return len(self._empty_nodes)

    def get_nodes(self) -> np.ndarray:
        """Indices of graph nodes."""
        return self._buffer2world[self._buffer2world != _NODE_EMPTY_PTR]

    def get_coordinates(
        self, node_indices: Optional[ArrayLike] = None
    ) -> np.ndarray:
        """Coordinates of the given nodes.

        If none is provided it returns the coordinates of every node.
        """
        node_indices = self._validate_nodes(node_indices)
        node_indices = self._map_world2buffer(node_indices)
        return self._coords[node_indices]

    def _realloc_nodes_buffers(self, size: int) -> None:
        """Rellocs the nodes buffers and copies existing data.

        NOTE: Currently, only increasing the buffers' size is implemented.

        Parameters
        ----------
        size : int
            New buffer size.
        """
        prev_size = self.n_allocated_nodes
        size_diff = size - prev_size

        if size_diff < 0:
            raise NotImplementedError(
                "Node buffers size decrease not implemented."
            )

        elif size_diff == 0:
            raise ValueError("Tried to realloc to current buffer size.")

        if self._coords is not None:
            self._coords.resize(
                (size, self._coords.shape[1]), refcheck=False
            )  # zero-filled

        self._node2edges = np.append(
            self._node2edges,
            np.full(size_diff, fill_value=_EDGE_EMPTY_PTR, dtype=int),
        )
        self._buffer2world = np.append(
            self._buffer2world,
            np.full(size_diff, fill_value=_NODE_EMPTY_PTR, dtype=int),
        )
        self._empty_nodes = list(reversed(range(prev_size, size)))

    def add_nodes(
        self,
        indices: ArrayLike,
        coords: Optional[ArrayLike] = None,
    ) -> None:
        """Adds node to graph.

        Parameters
        ----------
        index : int
            Node index.
        coords : np.ndarray
            Node coordinates, optional for non-spatial graph.
        """
        indices = np.atleast_1d(indices)
        if indices.ndim > 1:
            raise ValueError(
                f"`indices` must be 1-dimensional. Found {indices.ndim}."
            )

        if (self._coords is None) != (coords is None):
            if coords is None:
                raise ValueError(
                    "`coords` must be provided for spatial graphs."
                )
            else:
                raise ValueError(
                    "`coords` cannot be provided for non spatial graphs."
                )

        if self.n_empty_nodes < len(indices):
            self._realloc_nodes_buffers(
<<<<<<< HEAD
                self._alloc_size(self.n_nodes + len(indices))
=======
                self._get_alloc_size(self.n_allocated_nodes)
>>>>>>> 97c88134
            )

        # flipping since _empty_nodes is a stack
        buffer_indices = np.flip(self._empty_nodes[-len(indices) :])

        if self._coords is not None:
            coords = np.atleast_2d(coords)
            self._coords[buffer_indices] = coords

        self._empty_nodes = self._empty_nodes[: -len(indices)]
        _insert_world2buffer(self._world2buffer, indices, buffer_indices)
        self._buffer2world[buffer_indices] = indices

    def _get_alloc_size(self, size: int) -> int:
        return int(max(size * self._ALLOC_MULTIPLIER, self._ALLOC_MIN))

    def remove_node(self, index: int, is_buffer_domain: bool = False) -> None:
        """Remove node of given `index`, by default it's the world index.

        Parameters
        ----------
        index : int
            node index
        is_buffer_domain : bool, optional
            indicates if the index in on the buffer domain, by default False
        """
        if is_buffer_domain:
            index = self._buffer2world[index]
        buffer_index = self._world2buffer.pop(index)
        self._remove_incident_edges(buffer_index)
        self._buffer2world[buffer_index] = _NODE_EMPTY_PTR
        self._empty_nodes.append(buffer_index)

    @abstractmethod
    def _remove_incident_edges(self, node_buffer_index: int) -> None:
        """Abstract method, removes node at given buffer index."""
        raise NotImplementedError

    def _realloc_edges_buffers(self, n_edges: int) -> None:
        """Reallocs the edges buffer and copies existing data.

        NOTE: Currently, only increasing the buffers' size is implemented.

        Parameters
        ----------
        n_edges : int
            New number of edges.
        """

        # augmenting size to match dummy edges
        size = n_edges * self._EDGE_DUPLICATION
        prev_size = self.n_allocated_edges * self._EDGE_DUPLICATION
        diff_size = size - prev_size

        if diff_size < 0:
            raise NotImplementedError(
                "Edge buffer size decrease not implemented."
            )
        elif diff_size == 0:
            raise ValueError(
                f"Tried to realloc to current buffer size ({self.n_allocated_edges})."
            )

        prev_buffer_size = len(self._edges_buffer)

        self._edges_buffer = np.append(
            self._edges_buffer,
            np.full(
                diff_size * self._EDGE_SIZE,
                fill_value=_EDGE_EMPTY_PTR,
                dtype=int,
            ),
        )

        # fills empty edges ptr
        self._edges_buffer[
            prev_buffer_size
            + self._LL_EDGE_POS : -self._EDGE_SIZE : self._EDGE_SIZE
        ] = np.arange(prev_size + 1, size)

        # appends existing empty edges linked list to the end of the new list
        self._edges_buffer[
            self._LL_EDGE_POS - self._EDGE_SIZE
        ] = self._empty_edge_idx
        self._empty_edge_idx = prev_size

    @property
    def n_allocated_edges(self) -> int:
        """Number of total allocated edges."""
        return len(self._edges_buffer) // (
            self._EDGE_DUPLICATION * self._EDGE_SIZE
        )

    @property
    def n_empty_edges(self) -> int:
        """Number of allocated edges but not used."""
        return self.n_allocated_edges - self.n_edges

    @property
    def n_edges(self) -> int:
        """Number of edges in use."""
        return self._n_edges

    def _validate_nodes(
        self, node_indices: Optional[ArrayLike] = None
    ) -> np.ndarray:
        """Converts and validates the nodes indices."""

        # NOTE: maybe the nodes could be mappend inside this function
        if node_indices is None:
            return self.get_nodes()

        node_indices = np.atleast_1d(node_indices)

        if not np.issubdtype(node_indices.dtype, np.integer):
            raise ValueError(
                f"Node indices must be integer. Found {node_indices.dtype}."
            )

        if node_indices.ndim != 1:
            raise ValueError(
                "Node indices must be 1-dimensional. "
                f"Found {node_indices.ndim}-dimensional."
            )

        return node_indices

    def _validate_edges(self, edges: ArrayLike) -> np.ndarray:
        """Converts and validates the edges."""
        edges = np.atleast_2d(edges)

        if not np.issubdtype(edges.dtype, np.integer):
            raise ValueError(f"Edges must be integer. Found {edges.dtype}.")

        if edges.ndim != 2:
            raise ValueError(
                "Edges must be 1- or 2-dimensional. "
                f"Found {edges.ndim}-dimensional."
            )

        if edges.shape[1] != 2:
            raise ValueError(
                f"Edges must be a sequence of length 2 arrays. "
                f"Found length {edges.shape[1]}"
            )

        return edges

    @abstractmethod
    def _add_edges(self, edges: np.ndarray) -> None:
        """Abstract method.

        Requires different implementation for undirected and directed graphs.
        """
        raise NotImplementedError

    def add_edges(self, edges: ArrayLike) -> None:
        """Add edges into the graph.

        TODO : add parameter for edges features

        Parameters
        ----------
        edges : ArrayLike
            A list of 2-dimensional tuples or an Nx2 array with a pair of
            node indices.
        """
        edges = self._validate_edges(edges)

        if self.n_empty_edges < len(edges):
            self._realloc_edges_buffers(
                self._get_alloc_size(self.n_edges + len(edges))
            )

        self._add_edges(self._map_world2buffer(edges))

    @abstractmethod
    def _remove_edges(self, edges: np.ndarray) -> None:
        raise NotImplementedError

    def remove_edges(self, edges: ArrayLike) -> None:
        """Remove edges from the graph.

        Parameters
        ----------
        edges : ArrayLike
            A list of 2-dimensional tuples or an Nx2 array with a pair of
            node indices.
        """
        edges = self._validate_edges(edges)
        edges = self._map_world2buffer(edges)
        self._remove_edges(edges)

    def _map_world2buffer(self, world_idx: np.ndarray) -> np.ndarray:
        """Flatten the world indices buffer maps into buffer coordinates.

        ... and reshape back to original space.
        """
        shape = world_idx.shape
        buffer_idx = _vmap_world2buffer(
            self._world2buffer, world_idx.reshape(-1)
        )
        return buffer_idx.reshape(shape)

    def _iterate_edges(
        self,
        node_world_indices: ArrayLike,
        node2edges: np.ndarray,
        iterate_edges_func: Callable[
            [np.ndarray, np.ndarray], List[np.ndarray]
        ],
    ) -> List[List]:
        """Helper function to iterate over edges and return buffer indices.

        Parameters
        ----------
        node_world_indices : ArrayLike
            Nodes world indices.
        node2edges : np.ndarray
            Mapping from node indices to edge buffer indices -- head of edges linked list.
        iterate_edges_func : [np.ndarray, np.ndarray] -> List[np.ndarray]
            Function that iterates the edges from `edges_ptr_indices` and
            `edges_buffer`.

        Returns
        -------
        List[List]
            List of Lists of length 2 * N_i, where N_i is the number of edges
            at the ith node.
        """
        node_world_indices = self._validate_nodes(node_world_indices)

        flat_edges = iterate_edges_func(
            node2edges[self._map_world2buffer(node_world_indices)],
            self._edges_buffer,
        )
        return flat_edges

    def _iterate_edges_generic(
        self,
        node_world_indices: ArrayLike,
        node2edges: np.ndarray,
        iterate_edges_func: Callable[
            [np.ndarray, np.ndarray], List[np.ndarray]
        ],
        mode: str,
    ) -> Union[List[np.ndarray], np.ndarray]:
        """Iterate over any kind of edges and return their world indices.

        Parameters
        ----------
        node_world_indices : ArrayLike
            Nodes world indices.
        node2edges : np.ndarray
            Mapping from node indices to edge buffer indices -- head of edges linked list.
        iterate_edges_func : [np.ndarray, np.ndarray] -> List[np.ndarray]
            Function that iterates the edges from `edges_ptr_indices` and
            `edges_buffer`.
        mode : str
            Type of data queried from the edges. For example, `indices` or
            `coords`.

        Returns
        -------
        List[np.ndarray]
            List of N_i x 2 x D arrays, where N_i is the number of edges at
            the ith node.  D is the dimensionality of `coords` when
            mode == `coords` and it's ignored when mode == `indices`.
        """
        if mode.lower() == 'coords' and self._coords is None:
            raise ValueError(
                "`coords` mode only available for spatial graphs."
            )

        flat_edges = self._iterate_edges(
            node_world_indices, node2edges, iterate_edges_func
        )

        if mode.lower() == 'indices':
            edges_data = [
                self._buffer2world[e].reshape(-1, 2)
                if len(e) > 0
                else np.empty((0, 2))
                for e in flat_edges
            ]
        elif mode.lower() == 'coords':
            ndim = self._coords.shape[1]
            edges_data = [
                self._coords[e].reshape(-1, 2, ndim)
                if len(e) > 0
                else np.empty((0, 2, ndim))
                for e in flat_edges
            ]
        # NOTE: here `mode` could also query the edges features.
        # Not implemented yet.
        else:
            modes = ('indices', 'coords')
            raise ValueError(
                f"Edge iteration mode not found. Received {mode}, "
                f"expected {modes}."
            )

        if len(edges_data) == 1:
            return edges_data[0]
        else:
            return edges_data

    @abstractmethod
    def get_edges(
        self, nodes: Optional[ArrayLike] = None, mode: str = 'indices'
    ) -> Union[List[np.ndarray], np.ndarray]:
        raise NotImplementedError

    def get_edges_buffers(
        self, is_buffer_domain: bool = False
    ) -> Tuple[np.ndarray, np.ndarray]:
        """Return valid edges in buffer or world domain.

        Return the indices (buffer domain) and the (source, target) values
        (world domain) of all valid edges.

        Undirected edges are not duplicated.

        This function is useful for loading the data for visualization.

        Parameters
        ----------
        is_buffer_domain : bool
            flag indicating if it should return `world` or `buffer` domain.

        Returns
        -------
        Tuple[np.ndarray, np.ndarray]
            Buffer indices (buffer domain) and (source, target) (world domain by default).
        """
        unique_edge_size = self._EDGE_SIZE * self._EDGE_DUPLICATION
        buffer_size = len(self._edges_buffer)
        indices = np.arange(0, buffer_size, unique_edge_size)

        # reshaping such that each row is (source id, target id, ...)
        buffer = self._edges_buffer.reshape((-1, unique_edge_size))
        edges = buffer[:, :2]  # (source, target)

        valid = edges[:, 0] != _EDGE_EMPTY_PTR

        indices = indices[valid]
        edges = edges[valid]
        if not is_buffer_domain:
            edges = self._buffer2world[edges]

        return indices, edges

    def __len__(self) -> int:
        """Number of nodes in use."""
        return self.n_nodes<|MERGE_RESOLUTION|>--- conflicted
+++ resolved
@@ -387,11 +387,7 @@
 
         if self.n_empty_nodes < len(indices):
             self._realloc_nodes_buffers(
-<<<<<<< HEAD
-                self._alloc_size(self.n_nodes + len(indices))
-=======
-                self._get_alloc_size(self.n_allocated_nodes)
->>>>>>> 97c88134
+                self._get_alloc_size(self.n_nodes + len(indices))
             )
 
         # flipping since _empty_nodes is a stack
