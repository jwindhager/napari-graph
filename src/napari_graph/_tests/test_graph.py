--- conflicted
+++ resolved
@@ -1,7 +1,5 @@
-
 from itertools import product
 from typing import Callable, List, Optional, Type
-
 
 import numpy as np
 import pandas as pd
@@ -170,25 +168,15 @@
         self.graph.remove_edges(edge)
         assert self.graph.n_edges == 4
         assert self.graph.n_empty_edges == 1
-<<<<<<< HEAD
         assert not self.contains(edge, self.graph.get_source_edges())
         assert not self.contains(np.flip(edge), self.graph.get_target_edges())
-=======
-        assert not self.contains((0, 1), self.graph.get_source_edges())
-        assert not self.contains((1, 0), self.graph.get_target_edges())
->>>>>>> d05248d8
 
         edges = np.asarray([[1, 2], [2, 3]]) + self._index_shift
         self.graph.remove_edges(edges)
         assert self.graph.n_edges == 2
         assert self.graph.n_empty_edges == 3
-<<<<<<< HEAD
         assert not self.contains(edges[0], self.graph.get_source_edges())
         assert not self.contains(edges[1], self.graph.get_source_edges())
-=======
-        assert not self.contains((1, 2), self.graph.get_source_edges())
-        assert not self.contains((2, 3), self.graph.get_source_edges())
->>>>>>> d05248d8
 
         assert self.graph.n_allocated_edges == 5
 
